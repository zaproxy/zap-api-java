/*
 * Zed Attack Proxy (ZAP) and its related class files.
 *
 * ZAP is an HTTP/HTTPS proxy for assessing web application security.
 *
 * Copyright 2025 The ZAP Development Team
 *
 * Licensed under the Apache License, Version 2.0 (the "License");
 * you may not use this file except in compliance with the License.
 * You may obtain a copy of the License at
 *
 *     http://www.apache.org/licenses/LICENSE-2.0
 *
 * Unless required by applicable law or agreed to in writing, software
 * distributed under the License is distributed on an "AS IS" BASIS,
 * WITHOUT WARRANTIES OR CONDITIONS OF ANY KIND, either express or implied.
 * See the License for the specific language governing permissions and
 * limitations under the License.
 */
package org.zaproxy.clientapi.core;

/*
 * changes suggestion by @Ahmad Al-Sanie
 */

import java.io.File;
import java.io.IOException;
import java.io.OutputStream;
import java.nio.file.Files;
import java.util.ArrayList;
import java.util.List;
import javax.xml.parsers.DocumentBuilder;
import javax.xml.parsers.DocumentBuilderFactory;
import javax.xml.parsers.ParserConfigurationException;
import javax.xml.transform.OutputKeys;
import javax.xml.transform.Transformer;
import javax.xml.transform.TransformerException;
import javax.xml.transform.TransformerFactory;
import javax.xml.transform.dom.DOMSource;
import javax.xml.transform.stream.StreamResult;
<<<<<<< HEAD
import org.jdom.JDOMException;
=======
import org.jdom.JDOMException; // kept only for API compatibility
>>>>>>> 3c3a88de
import org.w3c.dom.Document;
import org.w3c.dom.Element;
import org.w3c.dom.Node;
import org.w3c.dom.NodeList;
import org.xml.sax.SAXException;

public class AlertsFile {

    /**
     * Writes the alerts into an XML file with the following structure:
     *
     * <pre>
     * &lt;alerts&gt;
     *   &lt;alertsFound alertsFound="N"&gt;
     *     &lt;alert .../&gt;
     *   &lt;/alertsFound&gt;
     *   &lt;alertsNotFound alertsNotFound="M"&gt;
     *     &lt;alert .../&gt;
     *   &lt;/alertsNotFound&gt;
     *   &lt;ignoredAlertsFound ignoredAlertsFound="K"&gt;
     *     &lt;alert .../&gt;
     *   &lt;/ignoredAlertsFound&gt;
     * &lt;/alerts&gt;
     * </pre>
     */
    public static void saveAlertsToFile(
            List<Alert> requireAlerts,
            List<Alert> reportAlerts,
            List<Alert> ignoredAlerts,
            File outputFile)
            throws JDOMException, IOException {

<<<<<<< HEAD
=======
        // Preserve behavior but make it null-safe (extends, doesn't break)
>>>>>>> 3c3a88de
        if (requireAlerts == null) {
            requireAlerts = new ArrayList<>();
        }
        if (reportAlerts == null) {
            reportAlerts = new ArrayList<>();
        }
        if (ignoredAlerts == null) {
            ignoredAlerts = new ArrayList<>();
        }

        try {
            DocumentBuilderFactory factory = DocumentBuilderFactory.newInstance();
            factory.setNamespaceAware(false);
            DocumentBuilder builder = factory.newDocumentBuilder();
            Document alertsDocument = builder.newDocument();

            Element root = alertsDocument.createElement("alerts");
            alertsDocument.appendChild(root);

            if (!reportAlerts.isEmpty()) {
                Element alertsFound = alertsDocument.createElement("alertsFound");
                alertsFound.setAttribute("alertsFound", Integer.toString(reportAlerts.size()));
                for (Alert alert : reportAlerts) {
                    createAlertXMLElements(alertsDocument, alertsFound, alert);
                }
                root.appendChild(alertsFound);
            }

            if (!requireAlerts.isEmpty()) {
                Element alertsNotFound = alertsDocument.createElement("alertsNotFound");
                alertsNotFound.setAttribute(
                        "alertsNotFound", Integer.toString(requireAlerts.size()));
                for (Alert alert : requireAlerts) {
                    createAlertXMLElements(alertsDocument, alertsNotFound, alert);
                }
                root.appendChild(alertsNotFound);
            }

            if (!ignoredAlerts.isEmpty()) {
                Element ignoredAlertsFound = alertsDocument.createElement("ignoredAlertsFound");
                ignoredAlertsFound.setAttribute(
                        "ignoredAlertsFound", Integer.toString(ignoredAlerts.size()));
                for (Alert alert : ignoredAlerts) {
                    createAlertXMLElements(alertsDocument, ignoredAlertsFound, alert);
                }
                root.appendChild(ignoredAlertsFound);
            }

            writeAlertsToFile(outputFile, alertsDocument);

        } catch (ParserConfigurationException | TransformerException e) {
<<<<<<< HEAD
=======
            // Wrap into JDOMException to keep public API the same
>>>>>>> 3c3a88de
            throw new JDOMException("Failed to save alerts to file: " + outputFile, e);
        }
    }

    private static void writeAlertsToFile(File outputFile, Document doc)
            throws IOException, TransformerException {
<<<<<<< HEAD

        TransformerFactory tf = TransformerFactory.newInstance();
        Transformer transformer = tf.newTransformer();

        transformer.setOutputProperty(OutputKeys.INDENT, "yes");
=======

        TransformerFactory tf = TransformerFactory.newInstance();
        Transformer transformer = tf.newTransformer();

        transformer.setOutputProperty(OutputKeys.INDENT, "yes");
        // Supported by Xalan-style transformers to control indent size
>>>>>>> 3c3a88de
        transformer.setOutputProperty("{http://xml.apache.org/xslt}indent-amount", "2");

        try (OutputStream os = Files.newOutputStream(outputFile.toPath())) {
            DOMSource source = new DOMSource(doc);
            StreamResult result = new StreamResult(os);
            transformer.transform(source, result);
            System.out.println("alert xml report saved to: " + outputFile.getAbsolutePath());
        }
    }

    private static void createAlertXMLElements(Document doc, Element alertsParent, Alert alert) {

        Element alertElement = doc.createElement("alert");

        if (alert.getName() != null) {
            alertElement.setAttribute("name", alert.getName());
            // TODO Remove once alert attribute is no longer supported.
            alertElement.setAttribute("alert", alert.getName());
        }

        if (alert.getRisk() != null) {
            alertElement.setAttribute("risk", alert.getRisk().name());
        }

<<<<<<< HEAD
=======
        // Corrected: use confidence field, not url
>>>>>>> 3c3a88de
        if (alert.getConfidence() != null) {
            alertElement.setAttribute("confidence", alert.getConfidence().name());
        }

        if (alert.getUrl() != null) {
            alertElement.setAttribute("url", alert.getUrl());
        }

        if (alert.getParam() != null) {
            alertElement.setAttribute("param", alert.getParam());
        }

        if (alert.getOther() != null) {
            alertElement.setAttribute("other", alert.getOther());
        }

        if (alert.getAttack() != null) {
            alertElement.setAttribute("attack", alert.getAttack());
        }

        if (alert.getDescription() != null) {
            alertElement.setAttribute("description", alert.getDescription());
        }

        if (alert.getSolution() != null) {
            alertElement.setAttribute("solution", alert.getSolution());
        }

        if (alert.getReference() != null) {
            alertElement.setAttribute("reference", alert.getReference());
        }

        alertsParent.appendChild(alertElement);
    }

    /**
     * Reads alerts of a given type from the file.
     *
     * @param file The XML file previously written by {@link #saveAlertsToFile}.
     * @param alertType The wrapper element name under &lt;alerts&gt;:
     *     <ul>
     *       <li>"alertsFound"
     *       <li>"alertsNotFound"
     *       <li>"ignoredAlertsFound"
     *     </ul>
     *
     * @return list of {@link Alert}s found inside the matching wrapper(s).
     */
    public static List<Alert> getAlertsFromFile(File file, String alertType)
            throws JDOMException, IOException {

        List<Alert> alerts = new ArrayList<>();

        try {
            DocumentBuilderFactory factory = DocumentBuilderFactory.newInstance();
            factory.setNamespaceAware(false);
            DocumentBuilder builder = factory.newDocumentBuilder();
            Document alertsDoc = builder.parse(file);

            Element root = alertsDoc.getDocumentElement();

<<<<<<< HEAD
=======
            // Match JDOM's root.getChildren(alertType): direct children with that name
>>>>>>> 3c3a88de
            NodeList rootChildren = root.getChildNodes();
            for (int i = 0; i < rootChildren.getLength(); i++) {
                Node wrapperNode = rootChildren.item(i);
                if (wrapperNode.getNodeType() != Node.ELEMENT_NODE) {
                    continue;
                }

                Element wrapperElem = (Element) wrapperNode;
                if (!alertType.equals(wrapperElem.getTagName())) {
                    continue;
                }

<<<<<<< HEAD
=======
                // Now get its <alert> children
>>>>>>> 3c3a88de
                NodeList childNodes = wrapperElem.getChildNodes();
                for (int j = 0; j < childNodes.getLength(); j++) {
                    Node node = childNodes.item(j);
                    if (node.getNodeType() != Node.ELEMENT_NODE) {
                        continue;
                    }

                    Element element = (Element) node;
                    if (!"alert".equals(element.getTagName())) {
                        continue;
                    }

                    String name = element.getAttribute("name");
                    if (name == null || name.isEmpty()) {
                        // TODO Remove once alert attribute is no longer supported.
                        name = element.getAttribute("alert");
                    }

                    Alert alert =
                            new Alert(
                                    emptyToNull(element.getAttribute("url")),
                                    emptyToNull(element.getAttribute("risk")),
                                    emptyToNull(element.getAttribute("confidence")),
                                    emptyToNull(element.getAttribute("param")),
                                    emptyToNull(element.getAttribute("other")),
                                    name);

                    alerts.add(alert);
                }
            }

        } catch (ParserConfigurationException | SAXException e) {
            throw new JDOMException("Failed to read alerts from file: " + file, e);
        }

        return alerts;
    }

    private static String emptyToNull(String value) {
        return (value == null || value.isEmpty()) ? null : value;
    }
}<|MERGE_RESOLUTION|>--- conflicted
+++ resolved
@@ -19,14 +19,11 @@
  */
 package org.zaproxy.clientapi.core;
 
-/*
- * changes suggestion by @Ahmad Al-Sanie
- */
-
 import java.io.File;
 import java.io.IOException;
 import java.io.OutputStream;
 import java.nio.file.Files;
+import java.rmi.RemoteException;
 import java.util.ArrayList;
 import java.util.List;
 import javax.xml.parsers.DocumentBuilder;
@@ -38,11 +35,6 @@
 import javax.xml.transform.TransformerFactory;
 import javax.xml.transform.dom.DOMSource;
 import javax.xml.transform.stream.StreamResult;
-<<<<<<< HEAD
-import org.jdom.JDOMException;
-=======
-import org.jdom.JDOMException; // kept only for API compatibility
->>>>>>> 3c3a88de
 import org.w3c.dom.Document;
 import org.w3c.dom.Element;
 import org.w3c.dom.Node;
@@ -73,12 +65,8 @@
             List<Alert> reportAlerts,
             List<Alert> ignoredAlerts,
             File outputFile)
-            throws JDOMException, IOException {
-
-<<<<<<< HEAD
-=======
-        // Preserve behavior but make it null-safe (extends, doesn't break)
->>>>>>> 3c3a88de
+            throws IOException {
+
         if (requireAlerts == null) {
             requireAlerts = new ArrayList<>();
         }
@@ -130,30 +118,17 @@
             writeAlertsToFile(outputFile, alertsDocument);
 
         } catch (ParserConfigurationException | TransformerException e) {
-<<<<<<< HEAD
-=======
-            // Wrap into JDOMException to keep public API the same
->>>>>>> 3c3a88de
-            throw new JDOMException("Failed to save alerts to file: " + outputFile, e);
+            throw new RuntimeException("Failed to save alerts to file: " + outputFile, e);
         }
     }
 
     private static void writeAlertsToFile(File outputFile, Document doc)
             throws IOException, TransformerException {
-<<<<<<< HEAD
 
         TransformerFactory tf = TransformerFactory.newInstance();
         Transformer transformer = tf.newTransformer();
 
         transformer.setOutputProperty(OutputKeys.INDENT, "yes");
-=======
-
-        TransformerFactory tf = TransformerFactory.newInstance();
-        Transformer transformer = tf.newTransformer();
-
-        transformer.setOutputProperty(OutputKeys.INDENT, "yes");
-        // Supported by Xalan-style transformers to control indent size
->>>>>>> 3c3a88de
         transformer.setOutputProperty("{http://xml.apache.org/xslt}indent-amount", "2");
 
         try (OutputStream os = Files.newOutputStream(outputFile.toPath())) {
@@ -178,10 +153,6 @@
             alertElement.setAttribute("risk", alert.getRisk().name());
         }
 
-<<<<<<< HEAD
-=======
-        // Corrected: use confidence field, not url
->>>>>>> 3c3a88de
         if (alert.getConfidence() != null) {
             alertElement.setAttribute("confidence", alert.getConfidence().name());
         }
@@ -231,7 +202,7 @@
      * @return list of {@link Alert}s found inside the matching wrapper(s).
      */
     public static List<Alert> getAlertsFromFile(File file, String alertType)
-            throws JDOMException, IOException {
+            throws IOException {
 
         List<Alert> alerts = new ArrayList<>();
 
@@ -243,10 +214,6 @@
 
             Element root = alertsDoc.getDocumentElement();
 
-<<<<<<< HEAD
-=======
-            // Match JDOM's root.getChildren(alertType): direct children with that name
->>>>>>> 3c3a88de
             NodeList rootChildren = root.getChildNodes();
             for (int i = 0; i < rootChildren.getLength(); i++) {
                 Node wrapperNode = rootChildren.item(i);
@@ -259,10 +226,6 @@
                     continue;
                 }
 
-<<<<<<< HEAD
-=======
-                // Now get its <alert> children
->>>>>>> 3c3a88de
                 NodeList childNodes = wrapperElem.getChildNodes();
                 for (int j = 0; j < childNodes.getLength(); j++) {
                     Node node = childNodes.item(j);
@@ -295,7 +258,7 @@
             }
 
         } catch (ParserConfigurationException | SAXException e) {
-            throw new JDOMException("Failed to read alerts from file: " + file, e);
+            throw new RemoteException("Failed to read alerts from file: " + file, e);
         }
 
         return alerts;
